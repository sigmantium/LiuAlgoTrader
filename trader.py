--- conflicted
+++ resolved
@@ -205,16 +205,14 @@
                     list(minute_history.keys()).index(symbol)
                     / config.num_consumer_processes_ratio
                 )
-<<<<<<< HEAD
-            """
-=======
+
                 q_id_hash[symbol] = _index
                 if _index not in symbol_by_queue:
                     symbol_by_queue[_index] = [symbol]
                 else:
                     symbol_by_queue[_index].append(symbol)
 
->>>>>>> 3f3a3d64
+            """
             consumers = [
                 mp.Process(
                     target=consumer_main,
