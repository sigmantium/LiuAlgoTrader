"""
Get Market data from Polygon and pump to consumers
"""
import asyncio
import json
import os
import random
import sys
import traceback
from datetime import datetime, timedelta
from multiprocessing import Queue
from queue import Empty, Full
from typing import Dict, List

import alpaca_trade_api as tradeapi
from alpaca_trade_api.stream2 import StreamConn, polygon
from pytz import timezone
from pytz.tzinfo import DstTzInfo

from liualgotrader.common import config
from liualgotrader.common.database import create_db_connection
from liualgotrader.common.tlog import tlog
from liualgotrader.models.trending_tickers import TrendingTickers

last_msg_tstamp: datetime = datetime.now()
symbols: List[str]
data_channels: List = []
queue_id_hash: Dict[str, int]
symbol_strategy: Dict = {}


async def scanner_input(
    scanner_queue: Queue,
    data_ws: StreamConn,
    num_consumer_processes: int,
) -> None:
    tlog("scanner_input() task starting ")
    global data_channels
    global queue_id_hash
    global symbol_strategy
    global symbols

    while True:
        try:
            symbols_details = scanner_queue.get(timeout=1)
            if symbols_details:
                symbols_details = json.loads(symbols_details)
                new_symbols: List = []
                new_channels: List = []
                for symbol_details in symbols_details:
                    if symbol_details["symbol"] not in symbols:
                        new_symbols.append(symbol_details["symbol"])
                        symbol_strategy[
                            symbol_details["symbol"]
                        ] = symbol_details["target_strategy_name"]
                        new_channels += [
                            f"{OP}.{symbol_details['symbol']}"
                            for OP in config.WS_DATA_CHANNELS
                        ]
                        consumer_queue_index = random.SystemRandom().randint(
                            0, num_consumer_processes - 1
                        )
                        queue_id_hash[
                            symbol_details["symbol"]
                        ] = consumer_queue_index

                if len(new_symbols):
                    symbols += new_symbols
                    data_channels += new_channels

                    retry = 5
                    while retry > 0:
                        try:
                            await data_ws.subscribe(new_channels)
                            break
                        except Exception as e:
                            tlog(f"[EXCEPTION] {e} below, retrying {retry}")
                            exc_info = sys.exc_info()
                            lines = traceback.format_exception(*exc_info)
                            for line in lines:
                                tlog(f"error: {line}")
                            await asyncio.sleep(1)
                            retry -= 1

                    trending_db = TrendingTickers(config.batch_id)
                    await trending_db.save(new_symbols)

                    tlog(f"added {len(new_symbols)}:{new_symbols}")
                    await asyncio.sleep(1)

        except Empty:
            await asyncio.sleep(30)
        except asyncio.CancelledError:
            tlog("scanner_input() task task cancelled ")
            break
        except Exception as e:
            tlog(
                f"Exception in scanner_input(): exception of type {type(e).__name__} with args {e.args}"
            )
            exc_info = sys.exc_info()
            lines = traceback.format_exception(*exc_info)
            for line in lines:
                tlog(f"error: {line}")
            traceback.print_exception(*exc_info)
            del exc_info

    tlog("scanner_input() task completed")


async def trade_run(
    ws: StreamConn,
    queues: List[Queue],
) -> None:

    tlog("trade_run() starting using Alpaca trading  ")

    @ws.on(r"trade_update")
    async def handle_trade_update(conn, channel, data):
        global queue_id_hash
        try:
            # tlog(f"producer TRADE UPDATE event: {data.__dict__}")
            symbol = data.__dict__["_raw"]["order"]["symbol"]
            if qid := queue_id_hash.get(symbol, None):
                data.__dict__["_raw"]["EV"] = "trade_update"
                data.__dict__["_raw"]["symbol"] = symbol
                queues[qid].put(json.dumps(data.__dict__["_raw"]))

        except Exception as e:
            tlog(
                f"[ERROR]Exception in handle_trade_update(): exception of type {type(e).__name__} with args {e.args}"
            )
            traceback.print_exc()

    await ws.subscribe(["trade_updates"])
    tlog("trade_run() completed")


async def run(
    data_ws: StreamConn,
    queues: List[Queue],
) -> None:
    global data_channels
    global queue_id_hash
    for symbol in symbols:
        symbol_channels = [f"{OP}.{symbol}" for OP in config.WS_DATA_CHANNELS]
        data_channels += symbol_channels

    tlog(f"Watching {len(symbols)} symbols from Polygon.io")

    @data_ws.on(r"T$")
    async def handle_trade_event(conn, channel, data):
        global last_msg_tstamp
        last_msg_tstamp = datetime.now()

        queue_id: int = -1
        try:
            if (time_diff := datetime.now(tz=timezone("America/New_York")) - data.timestamp) > timedelta(seconds=10):  # type: ignore
                return
            elif (event_symbol := data.__dict__["_raw"]["symbol"]) in queue_id_hash:  # type: ignore
                data.__dict__["_raw"]["EV"] = "T"
                queue_id = queue_id_hash[event_symbol]
                queues[queue_id].put(
                    json.dumps(data.__dict__["_raw"]), timeout=1
                )
        except Full as f:
            tlog(
                f"[EXCEPTION] handle_trade_event():queue {queue_id} is FULL:{f}, sleep for 2 seconds and re-try."
            )
            await asyncio.sleep(2)
            await handle_trade_event(conn, channel, data)
        except Exception as e:
            tlog(
                f"Exception in handle_trade_event(): exception of type {type(e).__name__} with args {e.args}"
            )
            print(queue_id, len(queues))
            traceback.print_exc()

    @data_ws.on(r"Q$")
    async def handle_quote_event(conn, channel, data):
        global last_msg_tstamp
        last_msg_tstamp = datetime.now()

        queue_id: int = -1
        try:
            if (time_diff := datetime.now(tz=timezone("America/New_York")) - data.timestamp) > timedelta(seconds=10):  # type: ignore
                return
            elif (event_symbol := data.__dict__["_raw"]["symbol"]) in queue_id_hash:  # type: ignore
                data.__dict__["_raw"]["EV"] = "Q"
                queue_id = queue_id_hash[event_symbol]
                queues[queue_id].put(
                    json.dumps(data.__dict__["_raw"]), timeout=1
                )

        except Full as f:
            tlog(
                f"[EXCEPTION] handle_quote_event():queue {queue_id} is FULL:{f}, sleeping for 2 seconds and re-trying."
            )
            await asyncio.sleep(2)
            await handle_quote_event(conn, channel, data)

        except Exception as e:
            tlog(
                f"Exception in handle_quote_event(): exception of type {type(e).__name__} with args {e.args}"
            )
            print(queue_id, len(queues))
            traceback.print_exc()

    @data_ws.on(r"A$")
    async def handle_second_bar(conn, channel, data):
        global last_msg_tstamp
        global symbol_strategy
        last_msg_tstamp = datetime.now()

        queue_id: int = -1
        try:
            if (time_diff := datetime.now(tz=timezone("America/New_York")) - data.start) > timedelta(seconds=8):  # type: ignore
                # tlog(f"A$ {data.symbol}: data out of sync {time_diff}")
                pass
            elif (event_symbol := data.__dict__["_raw"]["symbol"]) in queue_id_hash:  # type: ignore
                data.__dict__["_raw"]["EV"] = "A"
                if (
                    event_symbol in symbol_strategy
                    and symbol_strategy[event_symbol]
                ):
                    data.__dict__["_raw"]["symbol_strategy"] = symbol_strategy[
                        event_symbol
                    ]
                queue_id = queue_id_hash[event_symbol]
                queues[queue_id].put(
<<<<<<< HEAD
                    json.dumps(data.__dict__["_raw"]), timeout=2
                )
        except Full as f:
            tlog(
                f"[EXCEPTION] queue {queue_id} is FULL:{f}, sleeping for 2 seconds and re-trying."
=======
                    json.dumps(data.__dict__["_raw"]), timeout=1
                )
        except Full as f:
            tlog(
                f"[EXCEPTION] handle_second_bar(): queue {queue_id} is FULL:{f}, sleeping for 2 seconds and re-trying."
>>>>>>> 87b37149
            )
            await asyncio.sleep(2)
            await handle_second_bar(conn, channel, data)
        except Exception as e:
            tlog(
                f"Exception in handle_second_bar(): exception of type {type(e).__name__} with args {e.args}"
            )
            print(queue_id, len(queues))
            traceback.print_exc()

    @data_ws.on(r"AM$")
    async def handle_minute_bar(conn, channel, data):
        global last_msg_tstamp
        global symbol_strategy
        last_msg_tstamp = datetime.now()

        queue_id: int = -1
        try:
            if (event_symbol := data.__dict__["_raw"]["symbol"]) in queue_id_hash:  # type: ignore
                data.__dict__["_raw"]["EV"] = "AM"
                if (
                    event_symbol in symbol_strategy
                    and symbol_strategy[event_symbol]
                ):
                    data.__dict__["_raw"]["symbol_strategy"] = symbol_strategy[
                        event_symbol
                    ]
                queue_id = queue_id_hash[event_symbol]
                queues[queue_id].put(
<<<<<<< HEAD
                    json.dumps(data.__dict__["_raw"]), timeout=2
=======
                    json.dumps(data.__dict__["_raw"]), timeout=1
>>>>>>> 87b37149
                )

        except Full as f:
            tlog(
<<<<<<< HEAD
                f"[EXCEPTION] queue {queue_id} is FULL:{f}, sleeping for 2 seconds and re-trying."
            )
            await asyncio.sleep(2)
            await handle_second_bar(conn, channel, data)
=======
                f"[EXCEPTION] handle_minute_bar(): queue {queue_id} is FULL:{f}, sleeping for 2 seconds and re-trying."
            )
            await asyncio.sleep(2)
            await handle_minute_bar(conn, channel, data)
>>>>>>> 87b37149

        except Exception as e:
            tlog(
                f"Exception in handle_minute_bar(): exception of type {type(e).__name__} with args {e.args}"
            )
            traceback.print_exc()

    global last_msg_tstamp
    try:
        await data_ws.subscribe(data_channels)

        while True:
            # print(f"tick! {datetime.now() - last_msg_tstamp}")
            if (datetime.now() - last_msg_tstamp) > timedelta(
                seconds=config.polygon_seconds_timeout
            ):
                tlog(
                    f"no data activity since {last_msg_tstamp} attempting reconnect"
                )
                await data_ws.close(False)
                data_ws.data_ws = polygon.StreamConn(config.prod_api_key_id)
                await data_ws.data_ws.connect()
                data_ws.register(r"AM$", handle_minute_bar)
                data_ws.register(r"A$", handle_second_bar)
                data_ws.register(r"Q$", handle_quote_event)
                data_ws.register(r"T$", handle_trade_event)
                await data_ws.subscribe(data_channels)
                tlog(
                    f"Polygon.io reconnected for {len(data_channels)} channels"
                )
                last_msg_tstamp = datetime.now()
            await asyncio.sleep(config.polygon_seconds_timeout / 2)
    except asyncio.CancelledError:
        tlog("main Polygon.io consumer task cancelled ")
    except Exception as e:
        tlog(
            f"Exception in Polygon.io consumer task: exception of type {type(e).__name__} with args {e.args}"
        )
        traceback.print_exc()
    finally:
        for q in queues:
            q.close()
        tlog("" "main Polygon producer task completed ")


async def teardown_task(
    tz: DstTzInfo, ws: List[StreamConn], tasks: List[asyncio.Task]
) -> None:
    tlog("poylgon_producer teardown_task() starting")
    if not config.market_close:
        tlog(
            "we're probably in market schedule by-pass mode, exiting poylgon_producer tear-down task"
        )
        return

    dt = datetime.today().astimezone(tz)
    to_market_close: timedelta
    try:
        to_market_close = (
            config.market_close - dt
            if config.market_close > dt
            else timedelta(hours=24) + (config.market_close - dt)
        )
        tlog(
            f"poylgon_producer tear-down task waiting for market close: {to_market_close}"
        )
    except Exception as e:
        tlog(
            f"poylgon_producer - exception of type {type(e).__name__} with args {e.args}"
        )
        return

    try:
        await asyncio.sleep(to_market_close.total_seconds() + 60 * 5)

        tlog("poylgon_producer teardown closing web-sockets")
        for w in ws:
            await w.close(False)

        tlog("poylgon_producer teardown closing tasks")

        for task in tasks:
            tlog(
                f"teardown_task(): requesting task {task.get_name()} to cancel"
            )
            task.cancel()
            try:
                await task
            except asyncio.CancelledError:
                tlog("teardown_task(): task is cancelled now")

        # asyncio.get_running_loop().stop()

    except asyncio.CancelledError:
        tlog("teardown_task() cancelled during sleep")

    finally:
        tlog("teardown_task() done.")


"""
process main
"""


async def producer_async_main(
    queues: List[Queue],
    scanner_queue: Queue,
    num_consumer_processes: int,
):
    await create_db_connection(str(config.dsn))

    data_ws = tradeapi.StreamConn(
        base_url=config.prod_base_url,
        key_id=config.prod_api_key_id,
        secret_key=config.prod_api_secret,
        data_stream="polygon",
    )

    main_task = asyncio.create_task(
        run(
            data_ws=data_ws,
            queues=queues,
        ),
        name="main_task",
    )

    base_url = (
        config.prod_base_url if config.env == "PROD" else config.paper_base_url
    )
    api_key_id = (
        config.prod_api_key_id
        if config.env == "PROD"
        else config.paper_api_key_id
    )
    api_secret = (
        config.prod_api_secret
        if config.env == "PROD"
        else config.paper_api_secret
    )
    trade_ws = tradeapi.StreamConn(
        base_url=base_url,
        key_id=api_key_id,
        secret_key=api_secret,
    )

    trade_updates_task = asyncio.create_task(
        trade_run(ws=trade_ws, queues=queues),
        name="trade_updates_task",
    )

    scanner_input_task = asyncio.create_task(
        scanner_input(scanner_queue, data_ws, num_consumer_processes),
        name="scanner_input",
    )
    tear_down = asyncio.create_task(
        teardown_task(
            timezone("America/New_York"),
            [data_ws, trade_ws],
            [main_task, scanner_input_task],
        )
    )

    await asyncio.gather(
        main_task,
        trade_updates_task,
        scanner_input_task,
        tear_down,
        return_exceptions=True,
    )

    tlog("producer_async_main() completed")


def polygon_producer_main(
    unique_id: str,
    queues: List[Queue],
    current_symbols: List[str],
    current_queue_id_hash: Dict[str, int],
    market_close: datetime,
    conf_dict: Dict,
    scanner_queue: Queue,
    num_consumer_processes: int,
) -> None:
    tlog(f"*** polygon_producer_main() starting w pid {os.getpid()} ***")
    try:
        config.market_close = market_close
        config.batch_id = unique_id
        events = conf_dict.get("events", None)

        if not events:
            config.WS_DATA_CHANNELS = ["A", "AM", "T", "Q"]
        else:
            config.WS_DATA_CHANNELS = []

            if "second" in events:
                config.WS_DATA_CHANNELS.append("AM")
            if "minute" in events:
                config.WS_DATA_CHANNELS.append("A")
            if "trade" in events:
                config.WS_DATA_CHANNELS.append("T")
            if "quote" in events:
                config.WS_DATA_CHANNELS.append("Q")

        tlog(
            f"polygon_producer_main(): listening for events {config.WS_DATA_CHANNELS}"
        )
        global symbols
        global queue_id_hash

        symbols = current_symbols
        queue_id_hash = current_queue_id_hash
        if not asyncio.get_event_loop().is_closed():
            asyncio.get_event_loop().close()
        asyncio.run(
            producer_async_main(queues, scanner_queue, num_consumer_processes)
        )

    except KeyboardInterrupt:
        tlog("polygon_producer_main() - Caught KeyboardInterrupt")
    except Exception as e:
        tlog(
            f"polygon_producer_main() - exception of type {type(e).__name__} with args {e.args}"
        )

    tlog("*** polygon_producer_main() completed ***")<|MERGE_RESOLUTION|>--- conflicted
+++ resolved
@@ -227,19 +227,11 @@
                     ]
                 queue_id = queue_id_hash[event_symbol]
                 queues[queue_id].put(
-<<<<<<< HEAD
-                    json.dumps(data.__dict__["_raw"]), timeout=2
+                    json.dumps(data.__dict__["_raw"]), timeout=1
                 )
         except Full as f:
             tlog(
-                f"[EXCEPTION] queue {queue_id} is FULL:{f}, sleeping for 2 seconds and re-trying."
-=======
-                    json.dumps(data.__dict__["_raw"]), timeout=1
-                )
-        except Full as f:
-            tlog(
                 f"[EXCEPTION] handle_second_bar(): queue {queue_id} is FULL:{f}, sleeping for 2 seconds and re-trying."
->>>>>>> 87b37149
             )
             await asyncio.sleep(2)
             await handle_second_bar(conn, channel, data)
@@ -269,26 +261,15 @@
                     ]
                 queue_id = queue_id_hash[event_symbol]
                 queues[queue_id].put(
-<<<<<<< HEAD
-                    json.dumps(data.__dict__["_raw"]), timeout=2
-=======
                     json.dumps(data.__dict__["_raw"]), timeout=1
->>>>>>> 87b37149
                 )
 
         except Full as f:
             tlog(
-<<<<<<< HEAD
-                f"[EXCEPTION] queue {queue_id} is FULL:{f}, sleeping for 2 seconds and re-trying."
-            )
-            await asyncio.sleep(2)
-            await handle_second_bar(conn, channel, data)
-=======
                 f"[EXCEPTION] handle_minute_bar(): queue {queue_id} is FULL:{f}, sleeping for 2 seconds and re-trying."
             )
             await asyncio.sleep(2)
             await handle_minute_bar(conn, channel, data)
->>>>>>> 87b37149
 
         except Exception as e:
             tlog(
